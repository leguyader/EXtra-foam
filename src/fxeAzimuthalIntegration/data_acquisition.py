"""
Offline and online data analysis tool for Azimuthal integration at
FXE instrument, European XFEL.

DAQ module.

Author: Jun Zhu <jun.zhu@xfel.eu>
Copyright (C) European X-Ray Free-Electron Laser Facility GmbH.
All rights reserved.
"""
<<<<<<< HEAD


class DaqWorker:
    def __init__(self, client):
        """Initialization."""
        super().__init__()

        self._client = client

        self._running = False

    def run(self, out_queue):
        self._running = True
        while self._running:
            data = self._client.next()
            out_queue.put(data)
=======
import time
from threading import Thread
from queue import Full

from karabo_bridge import Client

from .logging import logger


class DaqWorker(Thread):
    def __init__(self, address, out_queue):
        """Initialization."""
        super().__init__()

        self._address = address
        self._out_queue = out_queue
        self._running = True

    def run(self):
        """Override."""
        logger.debug("Start data acquisition...")
        with Client(self._address) as client:
            while self._running is True:

                t0 = time.perf_counter()

                data = client.next()

                logger.debug("Time for retrieving data from the server: {:.1f} ms"
                             .format(1000 * (time.perf_counter() - t0)))

                try:
                    self._out_queue.put(data, timeout=5)
                except Full:
                    continue
>>>>>>> 7cfc7a31

    def terminate(self):
        self._running = False<|MERGE_RESOLUTION|>--- conflicted
+++ resolved
@@ -8,24 +8,6 @@
 Copyright (C) European X-Ray Free-Electron Laser Facility GmbH.
 All rights reserved.
 """
-<<<<<<< HEAD
-
-
-class DaqWorker:
-    def __init__(self, client):
-        """Initialization."""
-        super().__init__()
-
-        self._client = client
-
-        self._running = False
-
-    def run(self, out_queue):
-        self._running = True
-        while self._running:
-            data = self._client.next()
-            out_queue.put(data)
-=======
 import time
 from threading import Thread
 from queue import Full
@@ -61,7 +43,6 @@
                     self._out_queue.put(data, timeout=5)
                 except Full:
                     continue
->>>>>>> 7cfc7a31
 
     def terminate(self):
         self._running = False