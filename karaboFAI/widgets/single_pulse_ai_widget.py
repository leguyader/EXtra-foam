"""
Offline and online data analysis and visualization tool for azimuthal
integration of different data acquired with various detectors at
European XFEL.

SinglePulseAiWidget.

Author: Jun Zhu <jun.zhu@xfel.eu>
Copyright (C) European X-Ray Free-Electron Laser Facility GmbH.
All rights reserved.
"""
from .plot_widget import PlotWidget
from ..logger import logger
from ..widgets.misc_widgets import PenFactory


class SinglePulseAiWidget(PlotWidget):
    """SinglePulseAiWidget class.

    A widget which allows user to visualize the the azimuthal integration
    result of individual pulses. The azimuthal integration result is also
    compared with the average azimuthal integration of all the pulses.
    """
    def __init__(self, *, plot_mean=True, parent=None):
        """Initialization.

        :param bool plot_mean: whether to plot the mean AI of all pulses
            if the data is pulse resolved.
        """
        super().__init__(parent=parent)

        self.pulse_id = 0

        self.setLabel('left', "Scattering signal (arb. u.)")
        self.setLabel('bottom', "Momentum transfer (1/A)")

        self._pulse_plot = self.plot(name="pulse_plot", pen=PenFactory.yellow)

        if plot_mean:
            self._mean_plot = self.plot(name="mean", pen=PenFactory.cyan)
            self.addLegend(offset=(-40, 20))
        else:
            self._mean_plot = None

    def clear(self):
        """Override."""
        self.reset()

    def reset(self):
        """Override."""
        self._pulse_plot.setData([], [])
        if self._mean_plot is not None:
            self._mean_plot.setData([], [])

    def update(self, data):
        """Override."""
<<<<<<< HEAD
        # pulse resolved data
        if data.intensity.ndim == 2:
            max_id = len(data.intensity) - 1
            if self.pulse_id <= max_id:
                self._pulse_plot.setData(data.momentum,
                                         data.intensity[self.pulse_id])
            else:
                logger.error("<VIP pulse ID 1/2>: VIP pulse ID ({}) > Maximum "
                             "pulse ID ({})".format(self.pulse_id, max_id))
                return
        else:
            self._pulse_plot.setData(data.momentum, data.intensity)
=======
        try:
            self._pulse_plot.setData(data.momentum, data.intensity[self.pulse_id])
        except IndexError as e:
            logger.error("<VIP pulse ID>: " + str(e))
            return
>>>>>>> 68e1d01a

        if self._mean_plot is not None:
            self._mean_plot.setData(data.momentum, data.intensity_mean)<|MERGE_RESOLUTION|>--- conflicted
+++ resolved
@@ -54,7 +54,6 @@
 
     def update(self, data):
         """Override."""
-<<<<<<< HEAD
         # pulse resolved data
         if data.intensity.ndim == 2:
             max_id = len(data.intensity) - 1
@@ -62,18 +61,11 @@
                 self._pulse_plot.setData(data.momentum,
                                          data.intensity[self.pulse_id])
             else:
-                logger.error("<VIP pulse ID 1/2>: VIP pulse ID ({}) > Maximum "
+                logger.error("<VIP pulse ID>: VIP pulse ID ({}) > Maximum "
                              "pulse ID ({})".format(self.pulse_id, max_id))
                 return
         else:
             self._pulse_plot.setData(data.momentum, data.intensity)
-=======
-        try:
-            self._pulse_plot.setData(data.momentum, data.intensity[self.pulse_id])
-        except IndexError as e:
-            logger.error("<VIP pulse ID>: " + str(e))
-            return
->>>>>>> 68e1d01a
 
         if self._mean_plot is not None:
             self._mean_plot.setData(data.momentum, data.intensity_mean)