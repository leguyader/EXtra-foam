"""
Offline and online data analysis and visualization tool for azimuthal
integration of different data acquired with various detectors at
European XFEL.

Hold classes of various stand-alone windows.

Author: Jun Zhu <jun.zhu@xfel.eu>
Copyright (C) European X-Ray Free-Electron Laser Facility GmbH.
All rights reserved.
"""
from collections import deque, OrderedDict
<<<<<<< HEAD
from asyncio import Event
=======
>>>>>>> c335b0c6

import numpy as np

import silx
from silx.gui.plot.MaskToolsWidget import MaskToolsWidget
from silx.gui.colors import Colormap as SilxColormap

from .pyqtgraph import (
    BarGraphItem, GraphicsLayoutWidget, ImageItem,
    LinearRegionItem, mkBrush, mkPen, QtCore, QtGui, ScatterPlotItem
)
from .pyqtgraph import parametertree as ptree

from ..logger import logger
from ..config import config
from ..data_processing.proc_utils import (
    integrate_curve, sub_array_with_range
)
from .misc_widgets import PenFactory, lookupTableFactory


class SingletonWindow:
    def __init__(self, instance_type):
        self.instance = None
        self.instance_type = instance_type

    def __call__(self, *args, **kwargs):
        if self.instance is None:
            self.instance = self.instance_type(*args, **kwargs)
        else:
            try:
                self.instance.updatePlots()
            except AttributeError:
                pass
        return self.instance


class AbstractWindow(QtGui.QMainWindow):
    """Base class for various stand-alone windows.

    All the stand-alone windows should follow the interface defined
    in this abstract class.
    """
    def __init__(self, data, *, parent=None):
        """Initialization.

        :param Data4Visualization data: the data shared by widgets
            and windows.
        """
        super().__init__(parent=parent)
        self._data = data
        try:
            self.setWindowTitle(parent.title)
        except AttributeError:
            # for unit test where parent is None
            self.setWindowTitle("")

        self._cw = QtGui.QWidget()
        self.setCentralWidget(self._cw)

    def initUI(self):
        """Initialization of UI.

        This method should call 'initCtrlUI' and 'initPlotUI'.
        """
        pass

    def initCtrlUI(self):
        """Initialization of ctrl UI.

        Initialization of the ctrl UI should take place in this method.
        """
        pass

    def initPlotUI(self):
        """Initialization of plot UI.

        Initialization of the plot UI should take place in this method.
        """
        pass

    def updatePlots(self):
        """Update plots.

        This method is called by the main GUI.
        """
        raise NotImplementedError

    def clearPlots(self):
        """Clear plots.

        This method is called by the main GUI.
        """
        raise NotImplementedError

    def closeEvent(self, QCloseEvent):
        """Update the book-keeping in the main GUI."""
        super().closeEvent(QCloseEvent)
        self.parent().removeWindow(self)


class PlotWindow(AbstractWindow):
    """Base class for stand-alone windows."""
    def __init__(self, *args, **kwargs):
        """Initialization."""
        super().__init__(*args, **kwargs)

        self._gl_widget = GraphicsLayoutWidget()
        self._ctrl_widget = None

        self._plot_items = []  # bookkeeping PlotItem objects
        self._image_items = []  # bookkeeping ImageItem objects

    def initUI(self):
        """Override."""
        self.initCtrlUI()
        self.initPlotUI()

        layout = QtGui.QHBoxLayout()
        if self._ctrl_widget is not None:
            layout.addWidget(self._ctrl_widget)
        layout.addWidget(self._gl_widget)
        self._cw.setLayout(layout)

    def clearPlots(self):
        """Override."""
        for item in self._plot_items:
            item.clear()
        for item in self._image_items:
            item.clear()


class IndividualPulseWindow(PlotWindow):
    """IndividualPulseWindow class.

    A window which allows user to visualize the detector image and the
    azimuthal integration result of individual pulses. The azimuthal
    integration result is also compared with the average azimuthal
    integration of all the pulses. Visualization of the detector image
    is optional.
    """
    plot_w = 800
    plot_h = 280
    max_plots = 4

    def __init__(self, data, pulse_ids, *, parent=None, show_image=False):
        """Initialization."""
        super().__init__(data, parent=parent)

        self._pulse_ids = pulse_ids
        self._show_image = show_image

        self.initUI()
        self.updatePlots()

        logger.info("Open IndividualPulseWindow ({})".
                    format(", ".join(str(i) for i in pulse_ids)))

    def initPlotUI(self):
        """Override."""
        layout = self._gl_widget.ci.layout
        layout.setColumnStretchFactor(0, 1)
        if self._show_image:
            layout.setColumnStretchFactor(1, 3)
        w = self.plot_w - self.plot_h + self._show_image*(self.plot_h - 20)
        h = min(self.max_plots, len(self._pulse_ids))*self.plot_h
        self._gl_widget.setFixedSize(w, h)

        count = 0
        for pulse_id in self._pulse_ids:
            count += 1
            if count > self.max_plots:
                break
            if self._show_image is True:
                img = ImageItem(border='w')
                img.setLookupTable(lookupTableFactory[config["COLOR_MAP"]])
                self._image_items.append(img)

                vb = self._gl_widget.addViewBox(lockAspect=True)
                vb.addItem(img)

                line = self._gl_widget.addPlot()
            else:
                line = self._gl_widget.addPlot()

            line.setTitle("Pulse ID {:04d}".format(pulse_id))
            line.setLabel('left', "Scattering signal (arb. u.)")
            if pulse_id == self._pulse_ids[-1]:
                # all plots share one x label
                line.setLabel('bottom', "Momentum transfer (1/A)")
            else:
                line.setLabel('bottom', '')

            self._plot_items.append(line)
            self._gl_widget.nextRow()

    def updatePlots(self):
        """Override."""
        data = self._data.get()
        if data.empty():
            return

        for i, pulse_id in enumerate(self._pulse_ids):
            p = self._plot_items[i]
            if i == 0:
                p.addLegend(offset=(-40, 20))

            if data is not None:
                p.plot(data.momentum, data.intensity[pulse_id],
                       name="origin",
                       pen=PenFactory.purple)

                p.plot(data.momentum, data.intensity_mean,
                       name="mean",
                       pen=PenFactory.green)

                p.plot(data.momentum,
                       data.intensity[pulse_id] - data.intensity_mean,
                       name="difference",
                       pen=PenFactory.yellow)

            if data is not None and self._show_image is True:
                # in-place operation is faster
                np.clip(data.image[pulse_id],
                        config["MASK_RANGE"][0],
                        config["MASK_RANGE"][1],
                        data.image[pulse_id])
                self._image_items[i].setImage(
                    np.flip(data.image[pulse_id], axis=0))


class LaserOnOffWindow(PlotWindow):
    """LaserOnOffWindow class.

    A window which visualizes the moving average of the average of the
    azimuthal integration of all laser-on and laser-off pulses, as well
    as their difference, in the upper plot. It also visualize the
    evolution of the figure of merit (FOM), which is integration of the
    absolute difference between the moving average of the laser-on and
    laser-off results, for each pair of laser-on and laser-off trains,
    in the lower plot.
    """
    modes = OrderedDict({
        "normal": "Laser-on/off pulses in the same train",
        "even/odd": "Laser-on/off pulses in even/odd train",
        "odd/even": "Laser-on/off pulses in odd/even train"
    })

    plot_w = 800
    plot_h = 450

    def __init__(self,
                 data,
                 on_pulse_ids,
                 off_pulse_ids,
                 normalization_range,
                 fom_range,
                 laser_mode, *,
                 parent=None,
                 ma_window_size=9999):
        """Initialization."""
        super().__init__(data, parent=parent)

        self._ptree = ptree.ParameterTree(showHeader=True)
        params = [
            {'name': 'Experimental setups', 'type': 'group',
             'children': [
                {'name': 'Optical laser mode', 'type': 'str', 'readonly': True,
                 'value': self.modes[laser_mode]},
                {'name': 'Laser-on pulse ID(s)', 'type': 'str', 'readonly': True,
                 'value': ', '.join([str(x) for x in on_pulse_ids])},
                {'name': 'Laser-off pulse ID(s)', 'type': 'str', 'readonly': True,
                 'value': ', '.join([str(x) for x in  off_pulse_ids])}]},
            {'name': 'Data processing parameters', 'type': 'group',
             'children': [
                 {'name': 'Normalization range', 'type': 'str', 'readonly': True,
                  'value': ', '.join([str(x) for x in normalization_range])},
                 {'name': 'FOM range (1/A)', 'type': 'str', 'readonly': True,
                  'value': ', '.join([str(x) for x in fom_range])},
                 {'name': 'M.A. window size', 'type': 'int', 'readonly': True,
                  'value': ma_window_size}]},
            {'name': 'Visualization options', 'type': 'group',
             'children': [
                 {'name': 'Difference scale', 'type': 'int', 'value': 20},
                 {'name': 'Show normalization range', 'type': 'bool', 'value': False},
                 {'name': 'Show FOM range', 'type': 'bool', 'value': False}]},
            {'name': 'Actions', 'type': 'group',
             'children': [
                {'name': 'Clear history', 'type': 'action'}]},
        ]
        p = ptree.Parameter.create(name='params', type='group', children=params)
        self._ptree.setParameters(p, showTop=False)

        self._exp_setups = p.param('Experimental setups')

        self._vis_setups = p.param('Visualization options')

        self._proc_setups = p.param('Data processing parameters')

        p.param('Actions', 'Clear history').sigActivated.connect(self._reset)

        # for visualization of normalization range
        pen1 = mkPen(QtGui.QColor(
            255, 255, 255, 255), width=1, style=QtCore.Qt.DashLine)
        brush1 = QtGui.QBrush(QtGui.QColor(0, 0, 255, 30))
        self._normalization_range_lri = LinearRegionItem(
            normalization_range, pen=pen1, brush=brush1, movable=False)

        # for visualization of FOM range
        pen2 = mkPen(QtGui.QColor(
            255, 0, 0, 255), width=1, style=QtCore.Qt.DashLine)
        brush2 = QtGui.QBrush(QtGui.QColor(0, 0, 255, 30))
        self._fom_range_lri = LinearRegionItem(
            fom_range, pen=pen2, brush=brush2, movable=False)

        # -------------------------------------------------------------
        # parameters from the control panel of the main GUI
        # -------------------------------------------------------------
        self._laser_mode = laser_mode
        self._on_pulse_ids = on_pulse_ids
        self._off_pulse_ids = off_pulse_ids
        self._normalization_range = normalization_range
        self._fom_range = fom_range
        self._ma_window_size = ma_window_size

        # -------------------------------------------------------------
        # volatile parameters
        # -------------------------------------------------------------
        self._on_train_received = False
        self._off_train_received = False

        # if an on-pulse is followed by an on-pulse, drop the previous one
        self._drop_last_on_pulse = False

        # moving average
        self._on_pulses_ma = None
        self._off_pulses_ma = None
        # The histories of on/off pulses by train, which are used in
        # calculating moving average (MA)
        self._on_pulses_hist = deque()
        self._off_pulses_hist = deque()

        # The history of integrated difference (FOM) between on and off pulses
        self._fom_hist_train_id = []
        self._fom_hist = []

        self.initUI()
        self.updatePlots()

        logger.info("Open LaserOnOffWindow (on-pulse(s): {}, off-pulse(s): {})".
                    format(", ".join(str(i) for i in on_pulse_ids),
                           ", ".join(str(i) for i in off_pulse_ids)))

    def initPlotUI(self):
        """Override."""
        self._gl_widget.setFixedSize(self.plot_w, 2*self.plot_h)

        p1 = self._gl_widget.addPlot()
        self._plot_items.append(p1)
        p1.setLabel('left', "Scattering signal (arb. u.)")
        p1.setLabel('bottom', "Momentum transfer (1/A)")
        p1.setTitle(' ')

        self._gl_widget.nextRow()

        p2 = self._gl_widget.addPlot()
        self._plot_items.append(p2)
        p2.setLabel('left', "Integrated difference (arb.)")
        p2.setLabel('bottom', "Train ID")
        p2.setTitle(' ')

    def initCtrlUI(self):
        """Override."""
        self._ctrl_widget = QtGui.QWidget()
        self._ctrl_widget.setMinimumWidth(500)
        layout = QtGui.QVBoxLayout()
        layout.addWidget(self._ptree)
        self._ctrl_widget.setLayout(layout)

    def _update(self, data):
        """Process incoming data and update history.

        :return: (normalized moving average for on-pulses,
                  normalized moving average for off-pulses)
        :rtype: (1D numpy.ndarray / None, 1D numpy.ndarray / None)
        """
        available_modes = list(self.modes.keys())
        if self._laser_mode == available_modes[0]:
            # compare laser-on/off pulses in the same train
            self._on_train_received = True
            self._off_train_received = True
        else:
            # compare laser-on/off pulses in different trains

            if self._laser_mode == available_modes[1]:
                flag = 0  # on-train has even train ID
            elif self._laser_mode == available_modes[2]:
                flag = 1  # on-train has odd train ID
            else:
                raise ValueError("Unknown laser mode!")

            # Off-train will only be acknowledged when an on-train
            # was received! This ensures that in the visualization
            # it always shows the on-train plot alone first, which
            # is followed by a combined plots if the next train is
            # an off-train pulse.
            if self._on_train_received:
                if data.tid % 2 == 1 ^ flag:
                    # an on-pulse is followed by an off-pulse
                    self._off_train_received = True
                else:
                    # an on-pulse is followed by an on-pulse
                    self._drop_last_on_pulse = True
            else:
                # an off-pulse is followed by an on-pulse
                if data.tid % 2 == flag:
                    self._on_train_received = True

        # update and plot

        momentum = data.momentum
        normalized_on_pulse = None
        normalized_off_pulse = None

        if self._on_train_received:
            # update on-pulse

            if self._laser_mode == available_modes[0] or \
                    not self._off_train_received:

                this_on_pulses = data.intensity[self._on_pulse_ids].mean(axis=0)
                if self._drop_last_on_pulse:
                    length = len(self._on_pulses_hist)
                    self._on_pulses_ma += \
                        (this_on_pulses - self._on_pulses_hist.pop()) / length
                    self._drop_last_on_pulse = False
                else:
                    if self._on_pulses_ma is None:
                        self._on_pulses_ma = np.copy(this_on_pulses)
                    elif len(self._on_pulses_hist) < self._ma_window_size:
                        self._on_pulses_ma += \
                                (this_on_pulses - self._on_pulses_ma) \
                                / (len(self._on_pulses_hist) + 1)
                    elif len(self._on_pulses_hist) == self._ma_window_size:
                        self._on_pulses_ma += \
                            (this_on_pulses - self._on_pulses_hist.popleft()) \
                            / self._ma_window_size
                    else:
                        raise ValueError  # should never reach here

                self._on_pulses_hist.append(this_on_pulses)

            normalized_on_pulse = self._on_pulses_ma / integrate_curve(
                self._on_pulses_ma, momentum, self._normalization_range)

        if self._off_train_received:
            # update off-pulse

            this_off_pulses = data.intensity[self._off_pulse_ids].mean(axis=0)
            self._off_pulses_hist.append(this_off_pulses)

            if self._off_pulses_ma is None:
                self._off_pulses_ma = np.copy(this_off_pulses)
            elif len(self._off_pulses_hist) <= self._ma_window_size:
                self._off_pulses_ma += \
                        (this_off_pulses - self._off_pulses_ma) \
                        / len(self._off_pulses_hist)
            elif len(self._off_pulses_hist) == self._ma_window_size + 1:
                self._off_pulses_ma += \
                    (this_off_pulses - self._off_pulses_hist.popleft()) \
                    / self._ma_window_size
            else:
                raise ValueError  # should never reach here

            normalized_off_pulse = self._off_pulses_ma / integrate_curve(
                self._off_pulses_ma, momentum, self._normalization_range)

            diff = normalized_on_pulse - normalized_off_pulse

            # calculate figure-of-merit (FOM) and update history
            fom = sub_array_with_range(diff, momentum, self._fom_range)[0]
            self._fom_hist.append(np.sum(np.abs(fom)))
            # always append the off-pulse id
            self._fom_hist_train_id.append(data.tid)

            # an extra check
            if len(self._on_pulses_hist) != len(self._off_pulses_hist):
                raise ValueError("Length of on-pulse history {} != length "
                                 "of off-pulse history {}".
                                 format(len(self._on_pulses_hist),
                                        len(self._off_pulses_hist)))

            # reset flags
            self._on_train_received = False
            self._off_train_received = False

        return normalized_on_pulse, normalized_off_pulse

    def updatePlots(self):
        """Override."""
        data = self._data.get()
        if data.empty():
            return

        normalized_on_pulse, normalized_off_pulse = self._update(data)

        momentum = data.momentum

        # upper plot
        p = self._plot_items[0]

        # visualize normalization/FOM range if requested
        if self._vis_setups.param("Show normalization range").value():
            p.addItem(self._normalization_range_lri)
        if self._vis_setups.param("Show FOM range").value():
            p.addItem(self._fom_range_lri)

        p.addLegend(offset=(-60, 20))

        p.setTitle("Train ID: {}".format(data.tid))
        if normalized_on_pulse is not None:
            # plot on-pulse
            p.plot(momentum, normalized_on_pulse,
                   name="On", pen=PenFactory.purple)

        if normalized_off_pulse is not None:
            assert normalized_on_pulse is not None

            # plot off-pulse
            p.plot(momentum, normalized_off_pulse,
                   name="Off", pen=PenFactory.green)

            # plot difference between on-/off- pulses
            diff_scale = self._vis_setups.param('Difference scale').value()
            p.plot(momentum,
                   diff_scale * (normalized_on_pulse - normalized_off_pulse),
                   name="difference", pen=PenFactory.yellow)

        # lower plot
        p = self._plot_items[1]
        p.clear()

        s = ScatterPlotItem(size=20,
                            pen=mkPen(None),
                            brush=mkBrush(120, 255, 255, 255))
        s.addPoints([{'pos': (i, v), 'data': 1} for i, v in
                     zip(self._fom_hist_train_id, self._fom_hist)])

        p.addItem(s)
        p.plot(self._fom_hist_train_id, self._fom_hist,
               pen=PenFactory.yellow)

    def clearPlots(self):
        """Override.

        The lower plot should be untouched when the new data cannot be
        used to update the history of FOM.
        """
        self._plot_items[0].clear()

    def _reset(self):
        """Clear history and internal states."""
        for p in self._plot_items:
            p.clear()

        self._on_train_received = False
        self._off_train_received = False
        self._drop_last_on_pulse = False
        self._on_pulses_ma = None
        self._off_pulses_ma = None
        self._on_pulses_hist.clear()
        self._off_pulses_hist.clear()
        self._fom_hist.clear()
        self._fom_hist_train_id.clear()


@SingletonWindow
class SampleDegradationMonitor(PlotWindow):
    """SampleDegradationMonitor class.

    A window which allows users to monitor the degradation of the sample
    within a train.
    """
    plot_w = 800
    plot_h = 450

    def __init__(self, data, normalization_range, fom_range, *, parent=None):
        """Initialization."""
        super().__init__(data, parent=parent)

        self._normalization_range = normalization_range
        self._fom_range = fom_range

        self.initUI()
        self.updatePlots()

        logger.info("Open SampleDegradationMonitor")

    def initPlotUI(self):
        """Override."""
        self._gl_widget.setFixedSize(self.plot_w, self.plot_h)

        self._gl_widget.nextRow()

        p = self._gl_widget.addPlot()
        self._plot_items.append(p)
        p.setLabel('left', "Integrated difference (arb.)")
        p.setLabel('bottom', "Pulse ID")
        p.setTitle(' ')

    def updatePlots(self):
        """Override."""
        data = self._data.get()
        if data.empty():
            return

        momentum = data.momentum

        # normalize azimuthal integration curves for each pulse
        normalized_pulse_intensities = []
        for pulse_intensity in data.intensity:
            normalized = pulse_intensity / integrate_curve(
                pulse_intensity, momentum, self._normalization_range)
            normalized_pulse_intensities.append(normalized)

        # calculate the different between each pulse and the first one
        diffs = [p - normalized_pulse_intensities[0]
                 for p in normalized_pulse_intensities]

        # calculate the FOM for each pulse
        foms = []
        for diff in diffs:
            fom = sub_array_with_range(diff, momentum, self._fom_range)[0]
            foms.append(np.sum(np.abs(fom)))

        bar = BarGraphItem(x=range(len(foms)), height=foms, width=0.6, brush='b')

        p = self._plot_items[0]
        p.addItem(bar)
        p.setTitle("Train ID: {}".format(data.tid))
        p.plot()


class BraggSpotsWindow(PlotWindow):
    """BraggSpotsWindow class."""
    def updatePlots(self):
        pass


@SingletonWindow
class DrawMaskWindow(AbstractWindow):
    """DrawMaskWindow class.

    A window which allows users to have a better visualization of the
    detector image and draw a mask for further azimuthal integration.
    The mask must be saved and then loaded in the main GUI manually.
    """
    def __init__(self, data, *, parent=None):
        super().__init__(data, parent=parent)

        self._image = silx.gui.plot.Plot2D()
        self._mask_panel = MaskToolsWidget(plot=self._image)

        self.initUI()
        self._updateImage()

        logger.info("Open DrawMaskWindow")

    def initUI(self):
        """Override."""
        self.initPlotUI()

        layout = QtGui.QHBoxLayout()
        layout.addWidget(self._image)
        layout.setStretch(0, 1)
        layout.addLayout(self.initCtrlUI())
        self._cw.setLayout(layout)

    def initPlotUI(self):
        """Override."""
        self._image.setKeepDataAspectRatio(True)
        self._image.setYAxisInverted(True)
        # normalization options: LINEAR or LOGARITHM
        self._image.setDefaultColormap(
            SilxColormap('viridis', normalization=SilxColormap.LINEAR))

    def initCtrlUI(self):
        """Override."""
        self._image.getMaskAction().setVisible(False)

        self._mask_panel.setDirection(QtGui.QBoxLayout.TopToBottom)
        self._mask_panel.setMultipleMasks("single")

        update_image_btn = QtGui.QPushButton("Update image")
        update_image_btn.clicked.connect(self._updateImage)
<<<<<<< HEAD
        update_image_btn.setMinimumHeight(40)

        ctrl_widget = QtGui.QVBoxLayout()
        ctrl_widget.addWidget(self._mask_panel)
        ctrl_widget.setStretch(0, 1)
        ctrl_widget.addWidget(update_image_btn)
=======
        update_image_btn.setMinimumHeight(60)

        ctrl_widget = QtGui.QVBoxLayout()
        ctrl_widget.addWidget(self._mask_panel)
        ctrl_widget.addWidget(update_image_btn)
        ctrl_widget.addStretch(1)
>>>>>>> c335b0c6

        return ctrl_widget

    def _updateImage(self):
        """For updating image manually."""
        data = self._data.get()
        if data.empty():
            return

        # TODO: apply the mask to data processing on the fly!
        # self._mask_panel.getSelectionMask()

        self._image.addImage(data.image_mean)

    def updatePlots(self):
        """Override."""
        pass

    def clearPlots(self):
        """Override"""
        pass<|MERGE_RESOLUTION|>--- conflicted
+++ resolved
@@ -10,10 +10,6 @@
 All rights reserved.
 """
 from collections import deque, OrderedDict
-<<<<<<< HEAD
-from asyncio import Event
-=======
->>>>>>> c335b0c6
 
 import numpy as np
 
@@ -709,21 +705,12 @@
 
         update_image_btn = QtGui.QPushButton("Update image")
         update_image_btn.clicked.connect(self._updateImage)
-<<<<<<< HEAD
-        update_image_btn.setMinimumHeight(40)
-
-        ctrl_widget = QtGui.QVBoxLayout()
-        ctrl_widget.addWidget(self._mask_panel)
-        ctrl_widget.setStretch(0, 1)
-        ctrl_widget.addWidget(update_image_btn)
-=======
         update_image_btn.setMinimumHeight(60)
 
         ctrl_widget = QtGui.QVBoxLayout()
         ctrl_widget.addWidget(self._mask_panel)
         ctrl_widget.addWidget(update_image_btn)
         ctrl_widget.addStretch(1)
->>>>>>> c335b0c6
 
         return ctrl_widget
 
