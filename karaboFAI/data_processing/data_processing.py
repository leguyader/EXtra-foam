"""
Offline and online data analysis and visualization tool for azimuthal
integration of different data acquired with various detectors at
European XFEL.

Data processor.

Author: Jun Zhu <jun.zhu@xfel.eu>
Copyright (C) European X-Ray Free-Electron Laser Facility GmbH.
All rights reserved.
"""
import time
from concurrent.futures import ThreadPoolExecutor
import queue

import numpy as np
from scipy import constants
import pyFAI
from h5py import File
import fabio

from karabo_data import stack_detector_data
from karabo_data.geometry import LPDGeometry

from ..widgets.pyqtgraph import QtCore
from .data_model import DataSource, ProcessedData
from ..config import config
from ..logger import logger
from .proc_utils import nanmean_para_imp
from ..worker import Worker


class DataProcessor(Worker):
    """Class for data processing.

    Attributes:
        source_sp (DataSource): data source.
        pulse_range_sp (tuple): (min, max) pulse ID to be processed.
            (int, int)
        geom_sp (LPDGeometry): geometry.
        wavelength_sp (float): photon wavelength in meter.
        sample_distance_sp (float): distance from the sample to the
            detector plan (orthogonal distance, not along the beam),
            in meter.
        center_coordinate_sp (tuple): (Cx, Cy), where Cx is the
            coordinate of the point of normal incidence along the
            detector's second dimension, in pixels, and Cy is the
            coordinate of the point of normal incidence along the
            detector's first dimension, in pixels. (int, int)
        integration_method_sp (string): the azimuthal integration
            method supported by pyFAI.
        integration_range_sp (tuple): the lower and upper range of
            the integration radial unit. (float, float)
        integration_points_sp (int): number of points in the
            integration output pattern.
        mask_range_sp (tuple): (min, max), the pixel value outside
            the range will be clipped to the corresponding edge.
        image_mask (numpy.ndarray): a 2D mask.
    """
    def __init__(self, in_queue, out_queue):
        """Initialization.

        :param Queue in_queue: a queue of data from the ZMQ bridge.
        :param Queue out_queue: a queue of processed data
        """
        super().__init__()

        self._in_queue = in_queue
        self._out_queue = out_queue

        self.image_mask = None

        # shared parameters are updated by signal-slot
        # Note: shared parameters should end with '_sp'

        self.source_sp = None
        self.pulse_range_sp = None
        self.geom_sp = None
        self.wavelength_sp = None
        self.sample_distance_sp = None
        self.center_coordinate_sp = None
        self.integration_method_sp = None
        self.integration_range_sp = None
        self.integration_points_sp = None
        self.mask_range_sp = None

    @QtCore.pyqtSlot(str)
    def onImageMaskChanged(self, filename):
        try:
            self.image_mask = fabio.open(filename).data
            msg = "Image mask {} loaded!".format(filename)
        except (IOError, OSError) as e:
            msg = str(e)
        finally:
            self.log(msg)

    @QtCore.pyqtSlot(object)
    def onSourceChanged(self, value):
        self.source_sp = value

    @QtCore.pyqtSlot(str, list)
    def onGeometryChanged(self, filename, quad_positions):
        with File(filename, 'r') as f:
            self.geom_sp = LPDGeometry.from_h5_file_and_quad_positions(
                f, quad_positions)

    @QtCore.pyqtSlot(float)
    def onSampleDistanceChanged(self, value):
        self.sample_distance_sp = value

    @QtCore.pyqtSlot(int, int)
    def onCenterCoordinateChanged(self, cx, cy):
        self.center_coordinate_sp = (cx * config["PIXEL_SIZE"],
                                     cy * config["PIXEL_SIZE"])

    @QtCore.pyqtSlot(str)
    def onIntegrationMethodChanged(self, value):
        self.integration_method_sp = value

    @QtCore.pyqtSlot(float, float)
    def onIntegrationRangeChanged(self, lb, ub):
        self.integration_range_sp = (lb, ub)

    @QtCore.pyqtSlot(int)
    def onIntegrationPointsChanged(self, value):
        self.integration_points_sp = value

    @QtCore.pyqtSlot(float, float)
    def onMaskRangeChanged(self, lb, ub):
        self.mask_range_sp = (lb, ub)

    @QtCore.pyqtSlot(float)
    def onPhotonEnergyChanged(self, value):
        constant = 1e-3 * constants.c * constants.h / constants.e
        self.wavelength_sp = constant / value

    @QtCore.pyqtSlot(int, int)
    def onPulseRangeChanged(self, lb, ub):
        self.pulse_range_sp = (lb, ub)

    def run(self):
        """Run the data processor."""
        self._running = True
        self.log("Data processor started!")
        while self._running:
            try:
                data = self._in_queue.get(timeout=config['TIMEOUT'])
            except queue.Empty:
                continue

            t0 = time.perf_counter()

            if self.source_sp == DataSource.CALIBRATED_FILE:
                processed_data = self.process_calibrated_data(
                    data, from_file=True)
            elif self.source_sp == DataSource.CALIBRATED:
                processed_data = self.process_calibrated_data(data)
            elif self.source_sp == DataSource.ASSEMBLED:
                processed_data = self.process_assembled_data(data)
            elif self.source_sp == DataSource.PROCESSED:
                processed_data = data[0]
            else:
                raise ValueError("Unknown data source!")

            logger.debug("Time for data processing: {:.1f} ms in total!\n"
                         .format(1000 * (time.perf_counter() - t0)))

            while self._running:
                try:
                    self._out_queue.put(processed_data,
                                        timeout=config['TIMEOUT'])
                    break
                except queue.Full:
                    continue

            logger.debug("Size of in and out queues: {}, {}".format(
                self._in_queue.qsize(), self._out_queue.qsize()))

        self.log("Data processor stopped!")

    def process_assembled_data(self, assembled, tid):
        """Process assembled image data.

        :param numpy.ndarray assembled: assembled image data.
        :param int tid: train ID

        :return ProcessedData: processed data.
        """
        ai = pyFAI.AzimuthalIntegrator(dist=self.sample_distance_sp,
                                       poni1=self.center_coordinate_sp[1],
                                       poni2=self.center_coordinate_sp[0],
                                       pixel1=config["PIXEL_SIZE"],
                                       pixel2=config["PIXEL_SIZE"],
                                       rot1=0,
                                       rot2=0,
                                       rot3=0,
                                       wavelength=self.wavelength_sp)

        # pre-processing

        t0 = time.perf_counter()

        # original data contains 'nan', 'inf' and '-inf' pixels

        assembled_mean = np.zeros_like(assembled[0, ...])

        with ThreadPoolExecutor(max_workers=8) as executor:
            start = 0
            chunk_size = 20
            while start < assembled.shape[1]:
                executor.submit(
                    nanmean_para_imp, assembled_mean, assembled,
                    start, min(start + chunk_size, assembled.shape[1]))
                start += chunk_size

        # Convert 'nan' to '-inf' and it will later be converted to the
        # lower range of mask, which is usually 0.
        # We do not convert 'nan' to 0 because: if the lower range of
        # mask is a negative value, 0 will be converted to a value
        # between 0 and 255 later.
        assembled_mean[np.isnan(assembled_mean)] = -np.inf

        logger.debug("Time for pre-processing: {:.1f} ms"
                     .format(1000 * (time.perf_counter() - t0)))

        # azimuthal integration

        t0 = time.perf_counter()

        if self.image_mask is None:
            base_mask = np.zeros_like(assembled[0], dtype=np.uint8)
        else:
            if self.image_mask.shape != assembled[0].shape:
                raise ValueError(
                    "Invalid mask shape {} for image with shape {}".
                    format(self.image_mask.shape, assembled[0].shape))
            base_mask = self.image_mask

        def _integrate1d_imp(i):
            """Use for multiprocessing."""
            # convert 'nan' to '-inf', as explained above
            assembled[i][np.isnan(assembled[i])] = -np.inf

            # add threshold mask
            mask = np.copy(base_mask)
            mask[(assembled[i] < self.mask_range_sp[0]) |
                 (assembled[i] > self.mask_range_sp[1])] = 1

            # do integration
            ret = ai.integrate1d(assembled[i],
                                 self.integration_points_sp,
                                 method=self.integration_method_sp,
                                 mask=mask,
                                 radial_range=self.integration_range_sp,
                                 correctSolidAngle=True,
                                 polarization_factor=1,
                                 unit="q_A^-1")

            return ret.radial, ret.intensity

        with ThreadPoolExecutor(max_workers=4) as executor:
            rets = executor.map(_integrate1d_imp,
                                range(assembled.shape[0]))

        momentums, intensities = zip(*rets)
        momentum = momentums[0]

        logger.debug("Time for azimuthal integration: {:.1f} ms"
                     .format(1000 * (time.perf_counter() - t0)))

        # clip the value in the array
        np.clip(assembled_mean, self.mask_range_sp[0], self.mask_range_sp[1],
                out=assembled_mean)
        # now 'assembled_mean' contains only numerical values within
        # the mask range

        # Note: 'assembled' still contains 'inf' and '-inf', we only do
        #       the clip later when necessary in order not to waste
        #       computing power.

        data = ProcessedData(tid,
                             momentum=momentum,
                             intensity=np.array(intensities),
                             intensity_mean=np.mean(intensities, axis=0),
                             image=assembled,
                             image_mean=assembled_mean,
                             image_mask=self.image_mask)

        return data

    def process_calibrated_data(self, calibrated_data, *, from_file=False):
        """Process calibrated data.

        :param tuple calibrated_data: (data, metadata). See return of
            KaraboBridge.Client.next().
        :param bool from_file: True for data streamed from files and False
            for data from the online ZMQ bridge.

        :return ProcessedData: processed data.
        """
        data, metadata = calibrated_data

        t0 = time.perf_counter()

        if from_file is False:
            if len(metadata.items()) > 1:
                logger.debug("Found multiple data sources!")

            tid = metadata[config["SOURCE_NAME"]]["timestamp.tid"]
            modules_data = data[config["SOURCE_NAME"]]["image.data"]

            # (modules, x, y, memory cells) -> (memory cells, modules, y, x)
            modules_data = np.moveaxis(np.moveaxis(modules_data, 3, 0), 3, 2)
        else:
            tid = next(iter(metadata.values()))["timestamp.tid"]

            try:
                if config["TOPIC"] == "FXE":
                    dev = 'LPD'
                else:
                    dev = ''

                modules_data = stack_detector_data(
                    data, "image.data", only=dev)
            # To handle a bug when using the recent karabo_data on the
            # old data set:
            # 1. Missing "image.data" will raise KeyError!
            # 2. Different modules could have different shapes, e.g.
            #    a train with 32 pulses could has a module with shape
            #    (4, 256, 256), which means the data for some pulses
            #    were lost. It will raise ValueError!
            #
            # Note: we log the information in 'debug' since otherwise it
            #       will go to the log window and cause problems like
            #       segmentation fault.
            except (KeyError, ValueError) as e:
                logger.debug("Error in stacking detector data: " + str(e))
                return ProcessedData(tid)

        logger.debug("Time for moveaxis/stacking: {:.1f} ms"
                     .format(1000 * (time.perf_counter() - t0)))

        if hasattr(modules_data, 'shape') is False \
                or modules_data.shape[-3:] != (16, 256, 256):
            logger.debug("Error in modules data of train {}".format(tid))
            return ProcessedData(tid)

        t0 = time.perf_counter()

        assembled, centre = self.geom_sp.position_all_modules(modules_data)
        # This is a bug in old version of karabo_data. The above function
        # could return a numpy.ndarray with shape (0, x, x)
        if assembled.shape[0] == 0:
            logger.debug("Bad shape {} in assembled image of train {}".
                         format(assembled.shape, tid))
            return ProcessedData(tid)
<<<<<<< HEAD
        # TODO: slice earlier to save computation time

        assembled = assembled[self.pulse_range_sp[0]:self.pulse_range_sp[1] + 1]
=======

        assembled = assembled[
            self.pulse_range_sp[0]:self.pulse_range_sp[1] + 1]
>>>>>>> ccb16b76

        logger.debug("Time for assembling: {:.1f} ms"
                     .format(1000 * (time.perf_counter() - t0)))

        return self.process_assembled_data(assembled, tid)<|MERGE_RESOLUTION|>--- conflicted
+++ resolved
@@ -354,15 +354,9 @@
             logger.debug("Bad shape {} in assembled image of train {}".
                          format(assembled.shape, tid))
             return ProcessedData(tid)
-<<<<<<< HEAD
-        # TODO: slice earlier to save computation time
-
-        assembled = assembled[self.pulse_range_sp[0]:self.pulse_range_sp[1] + 1]
-=======
 
         assembled = assembled[
             self.pulse_range_sp[0]:self.pulse_range_sp[1] + 1]
->>>>>>> ccb16b76
 
         logger.debug("Time for assembling: {:.1f} ms"
                      .format(1000 * (time.perf_counter() - t0)))
